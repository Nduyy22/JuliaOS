<<<<<<< HEAD
using ..CommonTypes: StrategyConfig, AgentContext, StrategySpecification, StrategyInput
=======
using ..CommonTypes: StrategyConfig, AgentContext, StrategySpecification, StrategyMetadata
>>>>>>> 46e72cd5

Base.@kwdef struct StrategyBlogWriterConfig <: StrategyConfig
end

Base.@kwdef struct BloggerInput <: StrategyInput
    title::String
    tone::String
    max_characters_amount::Int
    output_format::String
end

function strategy_blogger(
        cfg::StrategyBlogWriterConfig,
        ctx::AgentContext,
        input::BloggerInput
    )
    if !haskey(input, "title")
        push!(ctx.logs, "ERROR: Input must contain 'title'.")
        return ctx
    end

    title = get(input, "title", nothing)
    tone = get(input, "tone", nothing)
    max_characters_amount = get(input, "max_characters_amount", nothing)
    output_format = get(input, "output_format", nothing)

    write_blog_index  = findfirst(tool -> tool.metadata.name == "write_blog", ctx.tools)
    if write_blog_index === nothing
        push!(ctx.logs, "ERROR: write_blog tool not found.")
        return ctx
    end
    blog_writer_tool = ctx.tools[write_blog_index]
    
    push!(ctx.logs, "Writing blog post with:\ntitle: $title \ntone: $tone \nmax characters amount: $max_characters_amount \noutput format: $output_format")
    post_generation_result = nothing
    try
        post_generation_result = blog_writer_tool.execute(blog_writer_tool.config, input)
        push!(ctx.logs, "Blog post '$title' written successfully.")
        push!(ctx.logs, "Blog content: \n$(post_generation_result["output"])")
    catch e
        push!(ctx.logs, "ERROR: Blog writing failed: $(post_generation_result["error"])")
        return ctx
    end    

    post_to_x_index = findfirst(t -> t.metadata.name == "post_to_x", ctx.tools)
    if post_to_x_index === nothing
        push!(ctx.logs, "post_to_x tool not found — skipping post.")
        return ctx
    end
    post_tool = ctx.tools[post_to_x_index]

    push!(ctx.logs, "Posting to X...")
    try
        result = post_tool.execute(post_tool.config, Dict("blog_text" => post_generation_result["output"]))
        if result["success"]
            push!(ctx.logs, "Posted to X successfully.")
        else
            push!(ctx.logs, "ERROR: Failed to post to X: $(result["error"])")
        end
    catch e
        push!(ctx.logs, "ERROR: Exception during X post: $e")
    end

    return ctx
end

const STRATEGY_BLOG_WRITER_METADATA = StrategyMetadata(
    "blogger"
)

const STRATEGY_BLOG_WRITER_SPECIFICATION = StrategySpecification(
    strategy_blogger,
    nothing,
    StrategyBlogWriterConfig,
<<<<<<< HEAD
    BloggerInput
=======
    STRATEGY_BLOG_WRITER_METADATA
>>>>>>> 46e72cd5
)<|MERGE_RESOLUTION|>--- conflicted
+++ resolved
@@ -1,8 +1,4 @@
-<<<<<<< HEAD
-using ..CommonTypes: StrategyConfig, AgentContext, StrategySpecification, StrategyInput
-=======
-using ..CommonTypes: StrategyConfig, AgentContext, StrategySpecification, StrategyMetadata
->>>>>>> 46e72cd5
+using ..CommonTypes: StrategyConfig, AgentContext, StrategySpecification, StrategyMetadata, StrategyInput
 
 Base.@kwdef struct StrategyBlogWriterConfig <: StrategyConfig
 end
@@ -77,9 +73,6 @@
     strategy_blogger,
     nothing,
     StrategyBlogWriterConfig,
-<<<<<<< HEAD
+    STRATEGY_BLOG_WRITER_METADATA,
     BloggerInput
-=======
-    STRATEGY_BLOG_WRITER_METADATA
->>>>>>> 46e72cd5
 )