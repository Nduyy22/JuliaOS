<<<<<<< HEAD
using ..CommonTypes: StrategyConfig, AgentContext, StrategySpecification, StrategyInput
using ...Resources: Telegram
=======
using ..CommonTypes: StrategyConfig, AgentContext, StrategySpecification, StrategyMetadata
>>>>>>> 46e72cd5
using HTTP
using JSON


Base.@kwdef struct StrategyTelegramModeratorConfig <: StrategyConfig
end

Base.@kwdef struct ModeratorInput <: StrategyInput
    message::Telegram.Message
end

function strategy_telegram_moderator(
        cfg::StrategyTelegramModeratorConfig,
        ctx::AgentContext,
        input::ModeratorInput
    )
    chat_id = input.message.chat.id
    user_id = input.message.from.id
    text = input.message.text

    detect_index = findfirst(tool -> tool.metadata.name == "detect_swearing", ctx.tools)
    if detect_index === nothing
        push!(ctx.logs, "ERROR: detect_swearing tool not found.")
        return ctx
    end
    detect_tool = ctx.tools[detect_index]

    is_swear = false
    try
        is_swear = detect_tool.execute(
            detect_tool.config,
            text
        )
    catch e
        push!(ctx.logs, "ERROR: Profanity detection failed: $e")
        return ctx
    end

    if is_swear
        ban_index = findfirst(tool -> tool.metadata.name == "ban_user", ctx.tools)
        if ban_index === nothing
            push!(ctx.logs, "ERROR: ban_user tool not found.")
            return ctx
        end
        ban_tool = ctx.tools[ban_index]

        success = false
        try
            success = ban_tool.execute(
                ban_tool.config,
                (chat_id = chat_id, user_id = user_id)
            )
        catch e
            push!(ctx.logs, "ERROR: Failed to call banChatMember: $e")
            return ctx
        end

        if success
            push!(ctx.logs, "🔨 Banned user $user_id from chat $chat_id for profanity: $(text)")
        else
            push!(ctx.logs, "❗ Failed to ban user $user_id from chat $chat_id.")
        end

    else
        push!(ctx.logs, "✅ No profanity detected from $user_id: $(text)")
    end

    return ctx
end

const STRATEGY_TELEGRAM_MODERATOR_METADATA = StrategyMetadata(
    "telegram_moderator"
)

const STRATEGY_TELEGRAM_MODERATOR_SPECIFICATION = StrategySpecification(
    strategy_telegram_moderator,
    nothing,
    StrategyTelegramModeratorConfig,
<<<<<<< HEAD
    ModeratorInput
=======
    STRATEGY_TELEGRAM_MODERATOR_METADATA
>>>>>>> 46e72cd5
)<|MERGE_RESOLUTION|>--- conflicted
+++ resolved
@@ -1,9 +1,5 @@
-<<<<<<< HEAD
-using ..CommonTypes: StrategyConfig, AgentContext, StrategySpecification, StrategyInput
+using ..CommonTypes: StrategyConfig, AgentContext, StrategySpecification, StrategyMetadata, StrategyInput
 using ...Resources: Telegram
-=======
-using ..CommonTypes: StrategyConfig, AgentContext, StrategySpecification, StrategyMetadata
->>>>>>> 46e72cd5
 using HTTP
 using JSON
 
@@ -82,9 +78,6 @@
     strategy_telegram_moderator,
     nothing,
     StrategyTelegramModeratorConfig,
-<<<<<<< HEAD
+    STRATEGY_TELEGRAM_MODERATOR_METADATA,
     ModeratorInput
-=======
-    STRATEGY_TELEGRAM_MODERATOR_METADATA
->>>>>>> 46e72cd5
 )