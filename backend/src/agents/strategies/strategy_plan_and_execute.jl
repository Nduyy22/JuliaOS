--- conflicted
+++ resolved
@@ -376,19 +376,6 @@
 # Returns
 - Updated AgentContext with logs and final result.
 """
-<<<<<<< HEAD
-function strategy_plan_and_execute(cfg::StrategyPlanAndExecuteConfig, ctx::AgentContext, input::Dict{String,Any})::AgentContext
-    gemini_cfg = make_gemini_config(cfg)
-    if !haskey(input, "task") || !(input["task"] isa String)
-        push!(ctx.logs, "ERROR: Input must be a Dict with a string 'task' field.")
-        return ctx
-    end
-    input_str = get(input, "task", "")
-    
-    # Logging: Plan creation
-    push!(ctx.logs, "Creating plan for input: $(input_str)")
-    plan = create_plan(cfg, ctx, input_str)
-=======
 function strategy_plan_and_execute(cfg::StrategyPlanAndExecuteConfig, ctx::AgentContext, input::PlanAndExecuteInput)::AgentContext
     gemini_cfg = make_gemini_config(cfg)
     text = input.text
@@ -396,7 +383,6 @@
     # Logging: Plan creation
     push!(ctx.logs, "Creating plan for input: $(text)")
     plan = create_plan(cfg, ctx, text)
->>>>>>> 267d3a76
 
     steps_count = length(plan.steps)
 
