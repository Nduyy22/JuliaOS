<<<<<<< HEAD
using ..CommonTypes: StrategyConfig, AgentContext, StrategySpecification, StrategyInput
=======
using ..CommonTypes: StrategyConfig, AgentContext, StrategySpecification, StrategyMetadata
>>>>>>> 46e72cd5
using Gumbo, Cascadia, HTTP


"""
    StrategyAINewsAgentConfig

Configuration for the AI news scraping strategy. 
    
# Fields
- `news_portal_url::String`: The URL of the news portal to scrape articles from.
- `css_selector::String`: A CSS selector to find article links (e.g. `"a[href]"`).
- `url_pattern::Union{Nothing, String}`: A regex pattern to match valid article URLs (e.g. date-based `/2025/01/01/`).
"""
Base.@kwdef struct StrategyAINewsAgentConfig <: StrategyConfig
    news_portal_url::String = "https://techcrunch.com/category/artificial-intelligence/"
    css_selector::String = "a[href]"
    url_pattern::Union{Nothing, String} = "/\\d{4}/\\d{2}/\\d{2}/"
end

Base.@kwdef struct AINewsAgentInput <: StrategyInput
end

function extract_latest_article_url(html::String, css_selector::String, url_pattern::Union{Nothing, String})::Union{String, Nothing}
    parsed = parsehtml(html)
    nodes = eachmatch(Selector(css_selector), parsed.root)

    for node in nodes
        href = Gumbo.getattr(node, "href")
        if href === nothing || !startswith(href, "http")
            continue
        end

        if isnothing(url_pattern) || occursin(Regex(url_pattern), href)
            return href
        end
    end

    return nothing
end

function strategy_ai_news_scraping(cfg::StrategyAINewsAgentConfig, ctx::AgentContext, input::AINewsAgentInput)::AgentContext
    scrape_index = findfirst(t -> t.metadata.name == "scrape_article_text", ctx.tools)
    summarize_index = findfirst(t -> t.metadata.name == "summarize_for_post", ctx.tools)
    post_to_x_index = findfirst(t -> t.metadata.name == "post_to_x", ctx.tools)

    if scrape_index === nothing || summarize_index === nothing || post_to_x_index === nothing
        push!(ctx.logs, "Missing required tool(s)")
        return ctx
    end
    scrape_tool = ctx.tools[scrape_index]
    summarize_tool = ctx.tools[summarize_index]
    post_tool = ctx.tools[post_to_x_index]

    portal_html = ""
    try
        response = HTTP.get(cfg.news_portal_url)
        portal_html = String(response.body)
    catch e
        push!(ctx.logs, "Failed to fetch portal HTML: $(cfg.news_portal_url) — $(sprint(showerror, e))")
        return ctx
    end

    article_url = extract_latest_article_url(portal_html, cfg.css_selector, cfg.url_pattern)
    if article_url === nothing
        push!(ctx.logs, "No matching article URL found on portal")
        return ctx
    end

    article_result = scrape_tool.execute(scrape_tool.config, Dict("url" => article_url))
    if !get(article_result, "success", false)
        push!(ctx.logs, "Failed to scrape article: $article_url")
        return ctx
    end

    article_text = article_result["text"]

    summarize_result = summarize_tool.execute(summarize_tool.config, Dict(
        "text" => article_text,
        "url" => article_url
    ))

    if !get(summarize_result, "success", false)
        push!(ctx.logs, "Failed to summarize article: $article_url")
        return ctx
    end

    tweet = String(summarize_result["post_text"])
    @info "Generated tweet: $tweet"

    push!(ctx.logs, "Posting to X...")
    try
        result = post_tool.execute(post_tool.config, Dict("blog_text" => tweet))
        if result["success"]
            push!(ctx.logs, "Posted to X successfully.")
        else
            push!(ctx.logs, "ERROR: Failed to post to X: $(result["error"])")
        end
    catch e
        push!(ctx.logs, "ERROR: Exception during X post: $e")
    end

    return ctx
end

const STRATEGY_AI_NEWS_SCRAPING_METADATA = StrategyMetadata(
    "ai_news_scraping"
)

const STRATEGY_AI_NEWS_SCRAPING_SPECIFICATION = StrategySpecification(
    strategy_ai_news_scraping,
    nothing,
    StrategyAINewsAgentConfig,
<<<<<<< HEAD
    AINewsAgentInput
=======
    STRATEGY_AI_NEWS_SCRAPING_METADATA
>>>>>>> 46e72cd5
)<|MERGE_RESOLUTION|>--- conflicted
+++ resolved
@@ -1,8 +1,4 @@
-<<<<<<< HEAD
-using ..CommonTypes: StrategyConfig, AgentContext, StrategySpecification, StrategyInput
-=======
-using ..CommonTypes: StrategyConfig, AgentContext, StrategySpecification, StrategyMetadata
->>>>>>> 46e72cd5
+using ..CommonTypes: StrategyConfig, AgentContext, StrategySpecification, StrategyMetadata, StrategyInput
 using Gumbo, Cascadia, HTTP
 
 
@@ -115,9 +111,6 @@
     strategy_ai_news_scraping,
     nothing,
     StrategyAINewsAgentConfig,
-<<<<<<< HEAD
+    STRATEGY_AI_NEWS_SCRAPING_METADATA,
     AINewsAgentInput
-=======
-    STRATEGY_AI_NEWS_SCRAPING_METADATA
->>>>>>> 46e72cd5
 )